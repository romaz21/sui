--- conflicted
+++ resolved
@@ -10,20 +10,16 @@
 use diesel::{ExpressionMethods, QueryDsl};
 use sui_indexer_alt_schema::{schema::tx_digests, transactions::StoredTxDigest};
 
-<<<<<<< HEAD
-use super::reader::{ReadError, Reader};
-=======
 use super::{error::Error, pg_reader::PgReader};
->>>>>>> 0f914b97
 
 /// Key for fetching a transaction's digest by its sequence number.
 #[derive(Debug, Clone, Copy, PartialEq, Eq, Hash)]
 pub(crate) struct TxDigestKey(pub u64);
 
 #[async_trait::async_trait]
-impl Loader<TxDigestKey> for Reader {
+impl Loader<TxDigestKey> for PgReader {
     type Value = StoredTxDigest;
-    type Error = Arc<ReadError>;
+    type Error = Arc<Error>;
 
     async fn load(
         &self,
