--- conflicted
+++ resolved
@@ -23,17 +23,13 @@
 use sui_types::{
     base_types::{ObjectID, SuiAddress},
     digests::TransactionDigest,
-    messages_checkpoint::{CheckpointContents, CheckpointSequenceNumber, CheckpointSummary},
+    messages_checkpoint::CheckpointSequenceNumber,
     sui_serde::{BigInt, Readable},
 };
 
 use crate::{
-<<<<<<< HEAD
-    data::{checkpoints::CheckpointKey, tx_digests::TxDigestKey},
-=======
     context::Context,
     data::tx_digests::TxDigestKey,
->>>>>>> 0f914b97
     error::{invalid_params, RpcError},
     paginate::{Cursor as _, JsonCursor, Page},
 };
@@ -137,7 +133,7 @@
         .into_boxed();
 
     let results: Vec<(i64, Vec<u8>)> = ctx
-        .reader()
+        .pg_reader()
         .connect()
         .await
         .context("Failed to connect to the database")?
@@ -154,20 +150,14 @@
     page: &Page<Cursor>,
     checkpoint: u64,
 ) -> Result<Digests, RpcError<Error>> {
-    let Some(checkpoint) = ctx
-        .loader()
-        .load_one(CheckpointKey(checkpoint))
+    let Some((summary, contents, _)) = ctx
+        .kv_loader()
+        .load_one_checkpoint(checkpoint)
         .await
         .context("Failed to load checkpoint")?
     else {
         return Ok(PageResponse::empty());
     };
-
-    let summary: CheckpointSummary = bcs::from_bytes(&checkpoint.checkpoint_summary)
-        .context("Failed to deserialize checkpoint summary")?;
-
-    let contents: CheckpointContents = bcs::from_bytes(&checkpoint.checkpoint_contents)
-        .context("Failed to deserialize checkpoint contents")?;
 
     // Transaction sequence number bounds from the checkpoint
     let cp_hi = summary.network_total_transactions;
@@ -247,7 +237,7 @@
     }
 
     let results: Vec<i64> = ctx
-        .reader()
+        .pg_reader()
         .connect()
         .await
         .context("Failed to connect to the database")?
@@ -273,7 +263,7 @@
         .into_boxed();
 
     let results: Vec<i64> = ctx
-        .reader()
+        .pg_reader()
         .connect()
         .await
         .context("Failed to connect to the database")?
@@ -313,7 +303,7 @@
     }
 
     let results: Vec<i64> = ctx
-        .reader()
+        .pg_reader()
         .connect()
         .await
         .context("Failed to connect to the database")?
@@ -405,7 +395,7 @@
         .context("Failed to encode next cursor")?;
 
     let digests = ctx
-        .loader()
+        .pg_loader()
         .load_many(rows.iter().map(|&seq| TxDigestKey(seq as u64)))
         .await
         .context("Failed to load transaction digests")?;
