// Copyright (c) Mysten Labs, Inc.
// SPDX-License-Identifier: Apache-2.0

use std::str::FromStr;

use anyhow::Context as _;
use futures::future::OptionFuture;
use move_core_types::annotated_value::{MoveDatatypeLayout, MoveTypeLayout};
use sui_indexer_alt_schema::transactions::{BalanceChange, StoredTxBalanceChange};
use sui_json_rpc_types::{
    BalanceChange as SuiBalanceChange, ObjectChange as SuiObjectChange, SuiEvent,
    SuiTransactionBlock, SuiTransactionBlockData, SuiTransactionBlockEffects,
    SuiTransactionBlockEvents, SuiTransactionBlockResponse, SuiTransactionBlockResponseOptions,
};
use sui_types::{
    base_types::{ObjectID, SequenceNumber},
    digests::{ObjectDigest, TransactionDigest},
    effects::{IDOperation, ObjectChange, TransactionEffects, TransactionEffectsAPI},
    event::Event,
    object::Object,
    signature::GenericSignature,
    transaction::{TransactionData, TransactionDataAPI},
    TypeTag,
};
use tokio::join;

use crate::{
    context::Context,
    data::{
        kv_loader::TransactionContents, objects::VersionedObjectKey,
        tx_balance_changes::TxBalanceChangeKey,
    },
    error::{invalid_params, rpc_bail, RpcError},
};

use super::error::Error;

/// Fetch the necessary data from the stores in `ctx` and transform it to build a response for the
/// transaction identified by `digest`, according to the response `options`.
pub(super) async fn transaction(
    ctx: &Context,
    digest: TransactionDigest,
    options: &SuiTransactionBlockResponseOptions,
) -> Result<SuiTransactionBlockResponse, RpcError<Error>> {
<<<<<<< HEAD
    let stored_tx = ctx.loader().load_one(TransactionKey(digest));
=======
    let tx = ctx.kv_loader().load_one_transaction(digest);
>>>>>>> 0f914b97
    let stored_bc: OptionFuture<_> = options
        .show_balance_changes
        .then(|| ctx.loader().load_one(TxBalanceChangeKey(digest)))
        .into();

    let (tx, stored_bc) = join!(tx, stored_bc);

    let tx = tx
        .context("Failed to fetch transaction from store")?
        .ok_or_else(|| invalid_params(Error::NotFound(digest)))?;

    // Balance changes might not be present because of pruning, in which case we return
    // nothing, even if the changes were requested.
    let stored_bc = match stored_bc
        .transpose()
        .context("Failed to fetch balance changes from store")?
    {
        Some(None) => return Err(invalid_params(Error::PrunedBalanceChanges(digest))),
        Some(changes) => changes,
        None => None,
    };

    let digest = tx.digest()?;

    let mut response = SuiTransactionBlockResponse::new(digest);

    if options.show_input {
        response.transaction = Some(input(ctx, &tx).await?);
    }

    if options.show_raw_input {
        response.raw_transaction = tx.raw_transaction()?;
    }

    if options.show_effects {
        response.effects = Some(effects(&tx)?);
    }

    if options.show_raw_effects {
        response.raw_effects = tx.raw_effects()?;
    }

    if options.show_events {
        response.events = Some(events(ctx, digest, &tx).await?);
    }

    if let Some(changes) = stored_bc {
        response.balance_changes = Some(balance_changes(changes)?);
    }

    if options.show_object_changes {
        response.object_changes = Some(object_changes(ctx, digest, &tx).await?);
    }

    Ok(response)
}

/// Extract a representation of the transaction's input data from the stored form.
async fn input(
    ctx: &Context,
    tx: &TransactionContents,
) -> Result<SuiTransactionBlock, RpcError<Error>> {
    let data: TransactionData = tx.data()?;
    let tx_signatures: Vec<GenericSignature> = tx.signatures()?;

    Ok(SuiTransactionBlock {
        data: SuiTransactionBlockData::try_from_with_package_resolver(data, ctx.package_resolver())
            .await
            .context("Failed to resolve types in transaction data")?,
        tx_signatures,
    })
}

/// Extract a representation of the transaction's effects from the stored form.
fn effects(tx: &TransactionContents) -> Result<SuiTransactionBlockEffects, RpcError<Error>> {
    let effects: TransactionEffects = tx.effects()?;
    Ok(effects
        .try_into()
        .context("Failed to convert Effects into response")?)
}

/// Extract the transaction's events from its stored form.
async fn events(
    ctx: &Context,
    digest: TransactionDigest,
    tx: &TransactionContents,
) -> Result<SuiTransactionBlockEvents, RpcError<Error>> {
    let events: Vec<Event> = tx.events()?;
    let mut sui_events = Vec::with_capacity(events.len());

    for (ix, event) in events.into_iter().enumerate() {
        let layout = match ctx
            .package_resolver()
            .type_layout(event.type_.clone().into())
            .await
            .with_context(|| {
                format!(
                    "Failed to resolve layout for {}",
                    event.type_.to_canonical_display(/* with_prefix */ true)
                )
            })? {
            MoveTypeLayout::Struct(s) => MoveDatatypeLayout::Struct(s),
            MoveTypeLayout::Enum(e) => MoveDatatypeLayout::Enum(e),
            _ => rpc_bail!(
                "Event {ix} is not a struct or enum: {}",
                event.type_.to_canonical_string(/* with_prefix */ true)
            ),
        };

        let sui_event =
            SuiEvent::try_from(event, digest, ix as u64, Some(tx.timestamp_ms()), layout)
                .with_context(|| format!("Failed to convert Event {ix} into response"))?;

        sui_events.push(sui_event)
    }

    Ok(SuiTransactionBlockEvents { data: sui_events })
}

/// Extract the transaction's balance changes from their stored form.
fn balance_changes(
    balance_changes: StoredTxBalanceChange,
) -> Result<Vec<SuiBalanceChange>, RpcError<Error>> {
    let balance_changes: Vec<BalanceChange> = bcs::from_bytes(&balance_changes.balance_changes)
        .context("Failed to deserialize BalanceChanges")?;
    let mut response = Vec::with_capacity(balance_changes.len());

    for BalanceChange::V1 {
        owner,
        coin_type,
        amount,
    } in balance_changes
    {
        let coin_type = TypeTag::from_str(&coin_type)
            .with_context(|| format!("Invalid coin type: {coin_type:?}"))?;

        response.push(SuiBalanceChange {
            owner,
            coin_type,
            amount,
        });
    }

    Ok(response)
}

/// Extract the transaction's object changes. Object IDs and versions are fetched from the stored
/// transaction, and the object contents are fetched separately by a data loader.
async fn object_changes(
    ctx: &Context,
    digest: TransactionDigest,
    tx: &TransactionContents,
) -> Result<Vec<SuiObjectChange>, RpcError<Error>> {
    let tx_data: TransactionData = tx.data()?;
    let effects: TransactionEffects = tx.effects()?;

    let mut keys = vec![];
    let native_changes = effects.object_changes();
    for change in &native_changes {
        let id = change.id;
        if let Some(version) = change.input_version {
            keys.push(VersionedObjectKey(id, version.value()));
        }
        if let Some(version) = change.output_version {
            keys.push(VersionedObjectKey(id, version.value()));
        }
    }

    let objects = ctx
        .loader()
        .load_many(keys)
        .await
        .context("Failed to fetch object contents")?;

    // Fetch and deserialize the contents of an object, based on its object ref. Assumes that all
    // object versions that will be fetched in this way have come from a valid transaction, and
    // have been passed to the data loader in the call above. This means that if they cannot be
    // found, they must have been pruned.
    let fetch_object = |id: ObjectID,
                        v: Option<SequenceNumber>,
                        d: Option<ObjectDigest>|
     -> Result<Option<(Object, ObjectDigest)>, RpcError<Error>> {
        let Some(v) = v else { return Ok(None) };
        let Some(d) = d else { return Ok(None) };

        let v = v.value();

        let stored = objects
            .get(&VersionedObjectKey(id, v))
            .ok_or_else(|| invalid_params(Error::PrunedObject(digest, id, v)))?;

        let bytes = stored
            .serialized_object
            .as_ref()
            .with_context(|| format!("No content for object {id} at version {v}"))?;

        let o = bcs::from_bytes(bytes)
            .with_context(|| format!("Failed to deserialize object {id} at version {v}"))?;

        Ok(Some((o, d)))
    };

    let mut changes = Vec::with_capacity(native_changes.len());

    for change in native_changes {
        let &ObjectChange {
            id: object_id,
            id_operation,
            input_version,
            input_digest,
            output_version,
            output_digest,
            ..
        } = &change;

        let input = fetch_object(object_id, input_version, input_digest)?;
        let output = fetch_object(object_id, output_version, output_digest)?;

        use IDOperation as ID;
        changes.push(match (id_operation, input, output) {
            (ID::Created, Some((i, _)), _) => rpc_bail!(
                "Unexpected input version {} for object {object_id} created by transaction {digest}",
                i.version().value(),
            ),

            (ID::Deleted, _, Some((o, _))) => rpc_bail!(
                "Unexpected output version {} for object {object_id} deleted by transaction {digest}",
                o.version().value(),
            ),

            // The following cases don't end up in the output: created and wrapped objects,
            // unwrapped objects (and by extension, unwrapped and deleted objects), system package
            // upgrades (which happen in place).
            (ID::Created, _, None) => continue,
            (ID::None, None, _) => continue,
            (ID::None, _, Some((o, _))) if o.is_package() => continue,
            (ID::Deleted, None, _) => continue,

            (ID::Created, _, Some((o, d))) if o.is_package() => SuiObjectChange::Published {
                package_id: object_id,
                version: o.version(),
                digest: d,
                modules: o
                    .data
                    .try_as_package()
                    .unwrap() // SAFETY: Match guard checks that the object is a package.
                    .serialized_module_map()
                    .keys()
                    .cloned()
                    .collect(),
            },

            (ID::Created, _, Some((o, d))) => SuiObjectChange::Created {
                sender: tx_data.sender(),
                owner: o.owner().clone(),
                object_type: o
                    .struct_tag()
                    .with_context(|| format!("No type for object {object_id}"))?,
                object_id,
                version: o.version(),
                digest: d,
            },

            (ID::None, Some((i, _)), Some((o, od))) if i.owner() != o.owner() => {
                SuiObjectChange::Transferred {
                    sender: tx_data.sender(),
                    recipient: o.owner().clone(),
                    object_type: o
                        .struct_tag()
                        .with_context(|| format!("No type for object {object_id}"))?,
                    object_id,
                    version: o.version(),
                    digest: od,
                }
            }

            (ID::None, Some((i, _)), Some((o, od))) => SuiObjectChange::Mutated {
                sender: tx_data.sender(),
                owner: o.owner().clone(),
                object_type: o
                    .struct_tag()
                    .with_context(|| format!("No type for object {object_id}"))?,
                object_id,
                version: o.version(),
                previous_version: i.version(),
                digest: od,
            },

            (ID::None, Some((i, _)), None) => SuiObjectChange::Wrapped {
                sender: tx_data.sender(),
                object_type: i
                    .struct_tag()
                    .with_context(|| format!("No type for object {object_id}"))?,
                object_id,
                version: effects.lamport_version(),
            },

            (ID::Deleted, Some((i, _)), None) => SuiObjectChange::Deleted {
                sender: tx_data.sender(),
                object_type: i
                    .struct_tag()
                    .with_context(|| format!("No type for object {object_id}"))?,
                object_id,
                version: effects.lamport_version(),
            },
        })
    }

    Ok(changes)
}<|MERGE_RESOLUTION|>--- conflicted
+++ resolved
@@ -42,14 +42,10 @@
     digest: TransactionDigest,
     options: &SuiTransactionBlockResponseOptions,
 ) -> Result<SuiTransactionBlockResponse, RpcError<Error>> {
-<<<<<<< HEAD
-    let stored_tx = ctx.loader().load_one(TransactionKey(digest));
-=======
     let tx = ctx.kv_loader().load_one_transaction(digest);
->>>>>>> 0f914b97
     let stored_bc: OptionFuture<_> = options
         .show_balance_changes
-        .then(|| ctx.loader().load_one(TxBalanceChangeKey(digest)))
+        .then(|| ctx.pg_loader().load_one(TxBalanceChangeKey(digest)))
         .into();
 
     let (tx, stored_bc) = join!(tx, stored_bc);
@@ -216,8 +212,8 @@
     }
 
     let objects = ctx
-        .loader()
-        .load_many(keys)
+        .kv_loader()
+        .load_many_objects(keys)
         .await
         .context("Failed to fetch object contents")?;
 
@@ -234,19 +230,11 @@
 
         let v = v.value();
 
-        let stored = objects
+        let o = objects
             .get(&VersionedObjectKey(id, v))
             .ok_or_else(|| invalid_params(Error::PrunedObject(digest, id, v)))?;
 
-        let bytes = stored
-            .serialized_object
-            .as_ref()
-            .with_context(|| format!("No content for object {id} at version {v}"))?;
-
-        let o = bcs::from_bytes(bytes)
-            .with_context(|| format!("Failed to deserialize object {id} at version {v}"))?;
-
-        Ok(Some((o, d)))
+        Ok(Some((o.clone(), d)))
     };
 
     let mut changes = Vec::with_capacity(native_changes.len());
