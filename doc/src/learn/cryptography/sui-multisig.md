---
title: Sui Multi-Signature
---
Sui supports `k` out of `n` Multi-Signature (MultiSig) transactions where `k` is the threshold and `n` is the total weights of all participating parties. The maximum number of parties is required to be `<= 10`. 

Pure Ed25519, ECDSA Secp256k1 and ECDSA Secp256r1 are supported as valid participating keys for MultiSig. A ([u8](https://doc.rust-lang.org/std/primitive.u8.html)) weight is set for each participating keys and the threshold can be set as [u16](https://doc.rust-lang.org/std/primitive.u16.html). If the serialized MultiSig contains enough valid signatures of which the sum of weights passes the threshold, the MultiSig is considered valid and the transaction can be executed. 

This topic covers:
 1. The applications of Multi-Signature;
 1. The workflow to create a Multi-Signature transaction in Sui.

# Applications of Multi-Signature

Interestingly, cryptographic agility allows users to mix and match key schemes in a single multisig account. For 
example, one can pick a single Ed25519 mnemonic-based key and two ECDSA secp256r1 key to create a multisig account that 
always requires the Ed25519 key, but also one of the ECDSA secp256r1 keys to sign. A potential application of the above
structure is using mobile secure enclave stored keys as 2FA; note that currently iPhone and high-end Android devices 
support ECDSA secp256r1 enclave-stored keys only.

Compared to threshold signatures, a Multi-Signature account is generally more flexible and easier to implement and use,
without requiring complex multi-party computation (MPC) account setup ceremonies and related software, and any
dependency in threshold crypto providers. Additionally, apart from the ability to mix and match key schemes and setting
different weights for each key (which is complex in threshold cryptography), Multi-Signature accounts are by design
"accountable" and "transparent" due to the fact that both participating parties and observers can see who signed each
transaction. On the other hand, threshold signatures provide the benefits of hiding the threshold policy, but also
resulting in a single signature payload, making it indistinguishable from a single-key account.

<<<<<<< HEAD


=======
>>>>>>> dd68c53e
# Example Workflow

Here we demonstrate the steps to create a MultiSig transaction in Sui using CLI and then submit it using the Sui CLI against a local network. A transaction can be a transfer of an object, publish or upgrade a package, pay Sui, etc. To learn how to set up a local network, see [Sui Local Network](../../build/sui-local-network.md)
 
## Step 1: Add keys to Sui keystore

Use the following command to generate a Sui address and key for each supported key scheme and add it to the `sui.keystore`, then list the keys.

```shell
$SUI_BINARY client new-address ed25519
$SUI_BINARY client new-address secp256k1
$SUI_BINARY client new-address secp256r1

$SUI_BINARY keytool list
```

The response resembles the following, but displays actual addresses and keys:

```
Sui Address | Public Key (Base64) | Scheme
--------------------------------------------------------------------------
$ADDR_1     | $PK_1               | secp256r1
$ADDR_2     | $PK_2               | secp256k1
$ADDR_3     | $PK_3               | ed25519
```

## Step 2: Create a MultiSig address

To create a MultiSig address, input a list of public keys to use for the MultiSig address and a list their corresponding weights and the threshold.

```shell
$SUI_BINARY keytool multi-sig-address --pks $PK_1 $PK_2 $PK_3 --weights 1 2 3 --threshold 3
MultiSig address: $MULTISIG_ADDR
```

The response resembles the following:

```
Participating parties:
Sui Address | Public Key (Base64)| Weight
------------------------------------------
$ADDR_1    | $PK_1              |   1
$ADDR_2    | $PK_2              |   2
$ADDR_3    | $PK_3              |   3
```

## Step 3: Send objects to a MultiSig address

This example requests gas from a local network using the default URL following the guidance in [Sui Local Network](../build/sui-local-network.md).


```shell
curl --location --request POST 'http://127.0.0.1:9123/gas' --header 'Content-Type: application/json' --data-raw "{ \"FixedAmountRequest\": { \"recipient\": \"$MULTISIG_ADDR\" } }"
```

The response resembles the following:
```
{"transferred_gas_objects":[{"amount":200000,"id":"$OBJECT_ID", ...}]}
```

## Step 3: Serialize ANY transaction

This section demonstrates how to use an object that belongs to a MultiSig address and serialize a transfer to be signed. Note that the tx_bytes can be *ANY* serialized transaction data where the sender is the MultiSig address, simply use the `--serialize-unsigned-transaction` flag for supported commands in `sui client -h` (e.g. `publish`, `upgrade`, `call`, `transfer`, `transfer-sui`, `pay`, `pay-all-sui`, `pay-sui`, `split`, `merge-coin`) to output the Base64 encoded transaction bytes. 

```shell
$SUI_BINARY client transfer --to $SOME_ADDR --object-id $OBJECT_ID --gas-budget 100000 --serialize-unsigned-transaction

Raw tx_bytes to execute: $TX_BYTES
```

## Step 4: Sign the transaction with two keys

Use the following code sample to sign the transaction with two keys in `sui.keystore`. You can do this with other tools as long as you serialize it to `flag || sig || pk`.

```shell
$SUI_BINARY keytool sign --address $ADDR_1 --data $TX_BYTES

Raw tx_bytes to execute: $TX_BYTES
Serialized signature (`flag || sig || pk` in Base64): $SIG_1

$SUI_BINARY keytool sign --address $ADDR_2 --data $TX_BYTES

Raw tx_bytes to execute: $TX_BYTES
Serialized signature (`flag || sig || pk` in Base64): $SIG_2
```

## Step 5: Combine individual signatures into a MultiSig

This sample demonstrates how to combine the two signatures:
```shell
$SUI_BINARY keytool multi-sig-combine-partial-sig --pks $PK_1 $PK_2 $PK_3 --weights 1 2 3 --threshold 3 --sigs $SIG_1 $SIG_2

MultiSig address: $MULTISIG_ADDRESS # Informational
MultiSig parsed: $HUMAN_READABLE_STRUCT # Informational
MultiSig serialized: $SERIALIZED_MULTISIG
```

Note that only the signatures of the participating signers whose sum of weights `>=k` are needed. All public keys and their weights and the threshold that defined the MultiSig address are required to be provided. 

## Step 6: Execute a transaction with MultiSig

This sample demonstrates how to execute a transaction using MultiSig:
```shell
$SUI_BINARY client execute-signed-tx --tx-bytes $TX_BYTES --signatures $SERIALIZED_MULTISIG
```<|MERGE_RESOLUTION|>--- conflicted
+++ resolved
@@ -25,11 +25,6 @@
 transaction. On the other hand, threshold signatures provide the benefits of hiding the threshold policy, but also
 resulting in a single signature payload, making it indistinguishable from a single-key account.
 
-<<<<<<< HEAD
-
-
-=======
->>>>>>> dd68c53e
 # Example Workflow
 
 Here we demonstrate the steps to create a MultiSig transaction in Sui using CLI and then submit it using the Sui CLI against a local network. A transaction can be a transfer of an object, publish or upgrade a package, pay Sui, etc. To learn how to set up a local network, see [Sui Local Network](../../build/sui-local-network.md)
